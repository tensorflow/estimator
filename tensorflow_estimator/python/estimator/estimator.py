# Copyright 2016 The TensorFlow Authors. All Rights Reserved.
#
# Licensed under the Apache License, Version 2.0 (the "License");
# you may not use this file except in compliance with the License.
# You may obtain a copy of the License at
#
#     http://www.apache.org/licenses/LICENSE-2.0
#
# Unless required by applicable law or agreed to in writing, software
# distributed under the License is distributed on an "AS IS" BASIS,
# WITHOUT WARRANTIES OR CONDITIONS OF ANY KIND, either express or implied.
# See the License for the specific language governing permissions and
# limitations under the License.
# ==============================================================================
"""Base Estimator class."""

from __future__ import absolute_import
from __future__ import division
from __future__ import print_function

import collections
import copy
import os
import tempfile

import numpy as np
import six
import tensorflow as tf
from google.protobuf import message
from tensorflow.core.framework import summary_pb2
from tensorflow.python.distribute import estimator_training as distribute_coordinator_training
from tensorflow.python.eager import context
from tensorflow.python.eager import monitoring
from tensorflow.python.framework import ops
from tensorflow.python.platform import tf_logging as logging
from tensorflow.python.saved_model import utils_impl as saved_model_utils
from tensorflow.python.summary import summary
from tensorflow.python.training import basic_session_run_hooks
from tensorflow.python.training import checkpoint_management
from tensorflow.python.training import device_setter
from tensorflow.python.training import evaluation
from tensorflow.python.training import training
from tensorflow.python.training import training_util
from tensorflow.python.training.tracking import graph_view
from tensorflow.python.training.tracking import util as trackable_util
from tensorflow.python.util import compat_internal
from tensorflow.python.util import deprecation
from tensorflow.python.util import function_utils
from tensorflow.python.util import tf_contextlib
from tensorflow.python.util.tf_export import estimator_export
from tensorflow_estimator.python.estimator import model_fn as model_fn_lib
from tensorflow_estimator.python.estimator import run_config
from tensorflow_estimator.python.estimator import util as estimator_util
from tensorflow_estimator.python.estimator.export import export_lib
from tensorflow_estimator.python.estimator.mode_keys import ModeKeys

_VALID_MODEL_FN_ARGS = set(
    ['features', 'labels', 'mode', 'params', 'self', 'config'])
_estimator_api_gauge = monitoring.BoolGauge('/tensorflow/api/estimator',
                                            'estimator api usage', 'method')

_canned_estimator_api_gauge = monitoring.StringGauge(
    '/tensorflow/api/estimator/canned_estimator',
    'Gauge to track the type of canned estimator used', 'ClassType')


@estimator_export(v1=['estimator.Estimator'])
class Estimator(object):
  """Estimator class to train and evaluate TensorFlow models.

  The `Estimator` object wraps a model which is specified by a `model_fn`,
  which, given inputs and a number of other parameters, returns the ops
  necessary to perform training, evaluation, or predictions.

  All outputs (checkpoints, event files, etc.) are written to `model_dir`, or a
  subdirectory thereof. If `model_dir` is not set, a temporary directory is
  used.

  The `config` argument can be passed `tf.estimator.RunConfig` object containing
  information about the execution environment. It is passed on to the
  `model_fn`, if the `model_fn` has a parameter named "config" (and input
  functions in the same manner). If the `config` parameter is not passed, it is
  instantiated by the `Estimator`. Not passing config means that defaults useful
  for local execution are used. `Estimator` makes config available to the model
  (for instance, to allow specialization based on the number of workers
  available), and also uses some of its fields to control internals, especially
  regarding checkpointing.

  The `params` argument contains hyperparameters. It is passed to the
  `model_fn`, if the `model_fn` has a parameter named "params", and to the input
  functions in the same manner. `Estimator` only passes params along, it does
  not inspect it. The structure of `params` is therefore entirely up to the
  developer.

  None of `Estimator`'s methods can be overridden in subclasses (its
  constructor enforces this). Subclasses should use `model_fn` to configure
  the base class, and may add methods implementing specialized functionality.

  @compatibility(eager)
  Calling methods of `Estimator` will work while eager execution is enabled.
  However, the `model_fn` and `input_fn` is not executed eagerly, `Estimator`
  will switch to graph mode before calling all user-provided functions (incl.
  hooks), so their code has to be compatible with graph mode execution. Note
  that `input_fn` code using `tf.data` generally works in both graph and eager
  modes.
  @end_compatibility
  """

  def __init__(self,
               model_fn,
               model_dir=None,
               config=None,
               params=None,
               warm_start_from=None):
    """Constructs an `Estimator` instance.

    See [estimators](https://tensorflow.org/guide/estimators) for more
    information.

    To warm-start an `Estimator`:

    ```python
    estimator = tf.estimator.DNNClassifier(
        feature_columns=[categorical_feature_a_emb, categorical_feature_b_emb],
        hidden_units=[1024, 512, 256],
        warm_start_from="/path/to/checkpoint/dir")
    ```

    For more details on warm-start configuration, see
    `tf.estimator.WarmStartSettings`.

    Args:
      model_fn: Model function. Follows the signature:
        `features` -- This is the first item returned from the `input_fn`
        passed to `train`, `evaluate`, and `predict`. This should be a
        single `tf.Tensor` or `dict` of same.
        `labels` -- This is the second item returned from the `input_fn`
        passed to `train`, `evaluate`, and `predict`. This should be a
        single `tf.Tensor` or `dict` of same (for multi-head models). If
        mode is `tf.estimator.ModeKeys.PREDICT`, `labels=None` will be
        passed. If the `model_fn`'s signature does not accept `mode`, the
        `model_fn` must still be able to handle `labels=None`.
        `mode` -- Optional. Specifies if this is training, evaluation or
        prediction. See `tf.estimator.ModeKeys`.
        `params` -- Optional `dict` of hyperparameters.  Will receive what is
        passed to Estimator in `params` parameter. This allows to configure
        Estimators from hyper parameter tuning.
        `config` -- Optional `estimator.RunConfig` object. Will receive what
        is passed to Estimator as its `config` parameter, or a default
        value. Allows setting up things in your `model_fn` based on
        configuration such as `num_ps_replicas`, or `model_dir`.
        Returns -- `tf.estimator.EstimatorSpec`
      model_dir: Directory to save model parameters, graph and etc. This can
        also be used to load checkpoints from the directory into an estimator to
        continue training a previously saved model. If `PathLike` object, the
        path will be resolved. If `None`, the model_dir in `config` will be used
        if set. If both are set, they must be same. If both are `None`, a
        temporary directory will be used.
      config: `estimator.RunConfig` configuration object.
      params: `dict` of hyper parameters that will be passed into `model_fn`.
        Keys are names of parameters, values are basic python types.
      warm_start_from: Optional string filepath to a checkpoint or SavedModel to
        warm-start from, or a `tf.estimator.WarmStartSettings` object to fully
        configure warm-starting.  If None, only TRAINABLE variables are
        warm-started.  If the string filepath is provided instead of a
        `tf.estimator.WarmStartSettings`, then all variables are warm-started,
        and it is assumed that vocabularies and `tf.Tensor` names are unchanged.

    Raises:
      ValueError: parameters of `model_fn` don't match `params`.
      ValueError: if this is called via a subclass and if that class overrides
        a member of `Estimator`.
    """
    _estimator_api_gauge.get_cell('init').set(True)
    # We do not endorse Estimator child classes to override methods in
    # Estimator, other than a select few. You're on your own if you cleverly
    # override the method "_assert_members_are_not_overridden".
    self.__class__._assert_members_are_not_overridden(self)  # pylint: disable=protected-access

    self._config = maybe_overwrite_model_dir_and_session_config(
        config, model_dir)

    # The distribute field contains an instance of tf.distribute.Strategy.
    self._train_distribution = self._config.train_distribute
    self._eval_distribution = self._config.eval_distribute
    # Model directory.
    self._model_dir = self._config.model_dir
    self._session_config = self._config.session_config
    tf.compat.v1.logging.info('Using config: %s', str(vars(self._config)))

    self._device_fn = (
        self._config.device_fn or _get_replica_device_setter(self._config))

    if model_fn is None:
      raise ValueError('model_fn must be provided to Estimator.')
    model_fn_lib.verify_model_fn_args(model_fn, params)
    self._model_fn = model_fn
    self._params = copy.deepcopy(params or {})

    # pylint: disable=protected-access
    self._warm_start_settings = _get_default_warm_start_settings(
        warm_start_from)
    # pylint: enable=protected-access

  @property
  def model_dir(self):
    return self._model_dir

  @property
  def config(self):
    return copy.deepcopy(self._config)

  @property
  def params(self):
    return copy.deepcopy(self._params)

  @property
  def model_fn(self):
    """Returns the `model_fn` which is bound to `self.params`.

    Returns:
      The `model_fn` with following signature:
        `def model_fn(features, labels, mode, config)`
    """

    def public_model_fn(features, labels, mode, config):
      return self._call_model_fn(features, labels, mode, config)

    return public_model_fn

  # TODO(ispir): support a list of names
  def get_variable_value(self, name):
    """Returns value of the variable given by name.

    Args:
      name: string or a list of string, name of the tensor.

    Returns:
      Numpy array - value of the tensor.

    Raises:
      ValueError: If the `Estimator` has not produced a checkpoint yet.
    """
    _check_checkpoint_available(self.model_dir)
    with context.graph_mode():
      return tf.train.load_variable(self.model_dir, name)

  def get_variable_names(self):
    """Returns list of all variable names in this model.

    Returns:
      List of names.

    Raises:
      ValueError: If the `Estimator` has not produced a checkpoint yet.
    """
    _check_checkpoint_available(self.model_dir)
    with context.graph_mode():
      return [name for name, _ in tf.train.list_variables(self.model_dir)]

  def latest_checkpoint(self):
    """Finds the filename of the latest saved checkpoint file in `model_dir`.

    Returns:
      The full path to the latest checkpoint or `None` if no checkpoint was
      found.
    """
    with context.graph_mode():
      return checkpoint_management.latest_checkpoint(self.model_dir)

  def train(self,
            input_fn,
            hooks=None,
            steps=None,
            max_steps=None,
            saving_listeners=None):
    """Trains a model given training data `input_fn`.

    Args:
      input_fn: A function that provides input data for training as minibatches.
        See [Premade Estimators](
        https://tensorflow.org/guide/premade_estimators#create_input_functions)
          for more information. The function should construct and return one of
        the following:
          * A `tf.data.Dataset` object: Outputs of `Dataset` object must be a
            tuple `(features, labels)` with same constraints as below.
          * A tuple `(features, labels)`: Where `features` is a `tf.Tensor` or a
            dictionary of string feature name to `Tensor` and `labels` is a
            `Tensor` or a dictionary of string label name to `Tensor`. Both
            `features` and `labels` are consumed by `model_fn`. They should
            satisfy the expectation of `model_fn` from inputs.
      hooks: List of `tf.train.SessionRunHook` subclass instances. Used for
        callbacks inside the training loop.
      steps: Number of steps for which to train the model. If `None`, train
        forever or train until `input_fn` generates the `tf.errors.OutOfRange`
        error or `StopIteration` exception. `steps` works incrementally. If you
        call two times `train(steps=10)` then training occurs in total 20 steps.
        If `OutOfRange` or `StopIteration` occurs in the middle, training stops
        before 20 steps. If you don't want to have incremental behavior please
        set `max_steps` instead. If set, `max_steps` must be `None`.
      max_steps: Number of total steps for which to train model. If `None`,
        train forever or train until `input_fn` generates the
        `tf.errors.OutOfRange` error or `StopIteration` exception. If set,
        `steps` must be `None`. If `OutOfRange` or `StopIteration` occurs in the
        middle, training stops before `max_steps` steps. Two calls to
        `train(steps=100)` means 200 training iterations. On the other hand, two
        calls to `train(max_steps=100)` means that the second call will not do
        any iteration since first call did all 100 steps.
      saving_listeners: list of `CheckpointSaverListener` objects. Used for
        callbacks that run immediately before or after checkpoint savings.

    Returns:
      `self`, for chaining.

    Raises:
      ValueError: If both `steps` and `max_steps` are not `None`.
      ValueError: If either `steps` or `max_steps <= 0`.
    """
    _estimator_api_gauge.get_cell('train').set(True)
    if self.config.task_type in (run_config.TaskType.EVALUATOR,
                                 run_config.TaskType.PS):
      raise ValueError(
          'Train has been called wrong configuration. Please use '
          'tf.estimator.train_and_evaluate which calls proper API according '
          'to given configuration. Current configuration: {}.'.format(
              self.config))

    with context.graph_mode():
      if (steps is not None) and (max_steps is not None):
        raise ValueError('Can not provide both steps and max_steps.')
      if steps is not None and steps <= 0:
        raise ValueError('Must specify steps > 0, given: {}'.format(steps))
      if max_steps is not None and max_steps <= 0:
        raise ValueError(
            'Must specify max_steps > 0, given: {}'.format(max_steps))

      if max_steps is not None:
        start_step = _load_global_step_from_checkpoint_dir(self._model_dir)
        if max_steps <= start_step:
          logging.info('Skipping training since max_steps has already saved.')
          return self

      hooks = _check_hooks_type(hooks)
      hooks.extend(self._convert_train_steps_to_hooks(steps, max_steps))

      saving_listeners = _check_listeners_type(saving_listeners)
      loss = self._train_model(input_fn, hooks, saving_listeners)
      logging.info('Loss for final step: %s.', loss)
      return self

  def _convert_train_steps_to_hooks(self, steps, max_steps):
    """Create hooks to run correct number of steps in training.

    Args:
      steps: number of steps to run during training.
      max_steps: maximum number of steps to be run during training. It'll be the
        maximum number of steps the model will train to after restoring from
        checkpoint even across multiple estimator.train calls.

    Returns:
      List of hooks to be passed to the estimator.
    """
    if steps is not None or max_steps is not None:
      if self._train_distribution:
        steps_per_run = getattr(self._train_distribution.extended,
                                'steps_per_run', 1)
        if steps_per_run > 1:
          return [
              basic_session_run_hooks._MultiStepStopAtStepHook(  # pylint: disable=protected-access
                  steps, max_steps, steps_per_run)
          ]
      return [tf.compat.v1.train.StopAtStepHook(steps, max_steps)]
    else:
      return []

  def eval_dir(self, name=None):
    """Shows the directory name where evaluation metrics are dumped.

    Args:
      name: Name of the evaluation if user needs to run multiple evaluations on
        different data sets, such as on training data vs test data. Metrics for
        different evaluations are saved in separate folders, and appear
        separately in tensorboard.

    Returns:
      A string which is the path of directory contains evaluation metrics.
    """
    return os.path.join(self._model_dir, 'eval' if not name else 'eval_' + name)

  def evaluate(self,
               input_fn,
               steps=None,
               hooks=None,
               checkpoint_path=None,
               name=None):
    """Evaluates the model given evaluation data `input_fn`.

    For each step, calls `input_fn`, which returns one batch of data.
    Evaluates until:
    - `steps` batches are processed, or
    - `input_fn` raises an end-of-input exception (`tf.errors.OutOfRangeError`
    or
    `StopIteration`).

    Args:
      input_fn: A function that constructs the input data for evaluation. See
        [Premade Estimators](
        https://tensorflow.org/guide/premade_estimators#create_input_functions)
          for more information. The
        function should construct and return one of the following:  * A
        `tf.data.Dataset` object: Outputs of `Dataset` object must be a tuple
          `(features, labels)` with same constraints as below. * A tuple
        `(features, labels)`: Where `features` is a `tf.Tensor` or a dictionary
          of string feature name to `Tensor` and `labels` is a `Tensor` or a
          dictionary of string label name to `Tensor`. Both `features` and
          `labels` are consumed by `model_fn`. They should satisfy the
          expectation of `model_fn` from inputs.
      steps: Number of steps for which to evaluate model. If `None`, evaluates
        until `input_fn` raises an end-of-input exception.
      hooks: List of `tf.train.SessionRunHook` subclass instances. Used for
        callbacks inside the evaluation call.
      checkpoint_path: Path of a specific checkpoint to evaluate. If `None`, the
        latest checkpoint in `model_dir` is used.  If there are no checkpoints
        in `model_dir`, evaluation is run with newly initialized `Variables`
        instead of ones restored from checkpoint.
      name: Name of the evaluation if user needs to run multiple evaluations on
        different data sets, such as on training data vs test data. Metrics for
        different evaluations are saved in separate folders, and appear
        separately in tensorboard.

    Returns:
      A dict containing the evaluation metrics specified in `model_fn` keyed by
      name, as well as an entry `global_step` which contains the value of the
      global step for which this evaluation was performed. For canned
      estimators, the dict contains the `loss` (mean loss per mini-batch) and
      the `average_loss` (mean loss per sample). Canned classifiers also return
      the `accuracy`. Canned regressors also return the `label/mean` and the
      `prediction/mean`.

    Raises:
      ValueError: If `steps <= 0`.
    """
    _estimator_api_gauge.get_cell('evaluate').set(True)
    # pylint: disable=protected-access
    if (self._eval_distribution and
        hasattr(self._config, '_distribute_coordinator_mode') and
        self._config._distribute_coordinator_mode):
      return distribute_coordinator_training.estimator_evaluate(
          self,
          lambda est, s, eval_hooks: est._actual_eval(  # pylint: disable=g-long-lambda
              input_fn,
              strategy=s,
              steps=steps,
              hooks=eval_hooks,
              checkpoint_path=checkpoint_path,
              name=name),
          hooks)
    # pylint: enable=protected-access
    else:
      return self._actual_eval(
          input_fn,
          strategy=self._eval_distribution,
          steps=steps,
          hooks=hooks,
          checkpoint_path=checkpoint_path,
          name=name)

  def _actual_eval(self,
                   input_fn,
                   strategy=None,
                   steps=None,
                   hooks=None,
                   checkpoint_path=None,
                   name=None):
    """The method that does evaluation actually."""
    with context.graph_mode():
      hooks = _check_hooks_type(hooks)
      hooks.extend(self._convert_eval_steps_to_hooks(steps))

      # Check that model has been trained (if nothing has been set explicitly).
      if not checkpoint_path:
        latest_path = checkpoint_management.latest_checkpoint(self._model_dir)
        if not latest_path:
          tf.compat.v1.logging.info(
              'Could not find trained model in model_dir: {}, running '
              'initialization to evaluate.'.format(self._model_dir))
        checkpoint_path = latest_path

      def _evaluate():
        (scaffold, update_op, eval_dict, all_hooks) = (
            self._evaluate_build_graph(input_fn, hooks, checkpoint_path))
        return self._evaluate_run(
            checkpoint_path=checkpoint_path,
            scaffold=scaffold,
            update_op=update_op,
            eval_dict=eval_dict,
            all_hooks=all_hooks,
            output_dir=self.eval_dir(name))

      with tf.Graph().as_default():
        if strategy:
          # We want to create the iterations variable outside the distribution
          # scope as that is just stored on the host and mainly used to drive
          # the loop and doesn't need to be a Mirrored/Device variable.
          training.get_or_create_steps_per_run_variable()
          with strategy.scope():
            return _evaluate()
        else:
          return _evaluate()

  def _convert_eval_steps_to_hooks(self, steps):
    """Create hooks to run correct number of steps in evaluation.

    Args:
      steps: number of steps to run during evaluation.

    Raises:
      ValueError: if steps is less than or equal to zero.

    Returns:
      List of hooks to be passed to the estimator.
    """
    if steps is None:
      return []

    if steps <= 0:
      raise ValueError('Must specify steps > 0, given: {}'.format(steps))

    # The hooks are declared as private in evaluation.py discourage the use
    # by other libraries or open source users. This should be the only usage
    # of the estimator evaluation hooks.
    if self._eval_distribution:
      steps_per_run = getattr(self._eval_distribution.extended, 'steps_per_run',
                              1)
      if steps_per_run > 1:
        return [
            evaluation._MultiStepStopAfterNEvalsHook(  # pylint: disable=protected-access
                num_evals=steps,
                steps_per_run=steps_per_run)
        ]
    return [evaluation._StopAfterNEvalsHook(num_evals=steps)]  # pylint: disable=protected-access

  def predict(self,
              input_fn,
              predict_keys=None,
              hooks=None,
              checkpoint_path=None,
              yield_single_examples=True):
    """Yields predictions for given features.

    Please note that interleaving two predict outputs does not work. See:
    [issue/20506](
    https://github.com/tensorflow/tensorflow/issues/20506#issuecomment-422208517)

    Args:
      input_fn: A function that constructs the features. Prediction continues
        until `input_fn` raises an end-of-input exception
        (`tf.errors.OutOfRangeError` or `StopIteration`). See [Premade
        Estimators](
        https://tensorflow.org/guide/premade_estimators#create_input_functions)
        for more information. The function should construct and return one of
        the following:
          `tf.data.Dataset` object -- Outputs of `Dataset` object must have
            same constraints as below.
          features -- A `tf.Tensor` or a dictionary of string feature name to
            `Tensor`. features are consumed by `model_fn`. They should satisfy
            the expectation of `model_fn` from inputs. * A tuple, in which case
            the first item is extracted as features.
      predict_keys: list of `str`, name of the keys to predict. It is used if
        the `tf.estimator.EstimatorSpec.predictions` is a `dict`. If
        `predict_keys` is used then rest of the predictions will be filtered
        from the dictionary. If `None`, returns all.
      hooks: List of `tf.train.SessionRunHook` subclass instances. Used for
        callbacks inside the prediction call.
      checkpoint_path: Path of a specific checkpoint to predict. If `None`, the
        latest checkpoint in `model_dir` is used.  If there are no checkpoints
        in `model_dir`, prediction is run with newly initialized `Variables`
        instead of ones restored from checkpoint.
      yield_single_examples: If `False`, yields the whole batch as returned by
        the `model_fn` instead of decomposing the batch into individual
        elements. This is useful if `model_fn` returns some tensors whose first
        dimension is not equal to the batch size.

    Yields:
      Evaluated values of `predictions` tensors.

    Raises:
      ValueError: If batch length of predictions is not the same and
        `yield_single_examples` is `True`.
      ValueError: If there is a conflict between `predict_keys` and
        `predictions`. For example if `predict_keys` is not `None` but
        `tf.estimator.EstimatorSpec.predictions` is not a `dict`.
    """
    _estimator_api_gauge.get_cell('predict').set(True)
    with context.graph_mode():
      hooks = _check_hooks_type(hooks)
      # Check that model has been trained.
      if not checkpoint_path:
        checkpoint_path = checkpoint_management.latest_checkpoint(
            self._model_dir)
      if not checkpoint_path:
        tf.compat.v1.logging.info(
            'Could not find trained model in model_dir: {}, running '
            'initialization to predict.'.format(self._model_dir))
      with tf.Graph().as_default() as g:
        tf.compat.v1.random.set_random_seed(self._config.tf_random_seed)
        self._create_and_assert_global_step(g)
        features, input_hooks = self._get_features_from_input_fn(
            input_fn, ModeKeys.PREDICT)
        estimator_spec = self._call_model_fn(features, None, ModeKeys.PREDICT,
                                             self.config)

        # Call to warm_start has to be after model_fn is called.
        self._maybe_warm_start(checkpoint_path)

        predictions = self._extract_keys(estimator_spec.predictions,
                                         predict_keys)
        all_hooks = list(input_hooks)
        all_hooks.extend(hooks)
        all_hooks.extend(list(estimator_spec.prediction_hooks or []))
        with tf.compat.v1.train.MonitoredSession(
            session_creator=tf.compat.v1.train.ChiefSessionCreator(
                checkpoint_filename_with_path=checkpoint_path,
                master=self._config.master,
                scaffold=estimator_spec.scaffold,
                config=self._session_config),
            hooks=all_hooks) as mon_sess:
          while not mon_sess.should_stop():
            preds_evaluated = mon_sess.run(predictions)
            if not yield_single_examples:
              yield preds_evaluated
            elif not isinstance(predictions, dict):
              for pred in preds_evaluated:
                yield pred
            else:
              for i in range(self._extract_batch_length(preds_evaluated)):
                yield {
                    key: value[i]
                    for key, value in six.iteritems(preds_evaluated)
                }

  def _assert_members_are_not_overridden(self):
    """Asserts members of `Estimator` are not overridden."""
    _assert_members_are_not_overridden(Estimator, self)

  def export_saved_model(self,
                         export_dir_base,
                         serving_input_receiver_fn,
                         assets_extra=None,
                         as_text=False,
                         checkpoint_path=None,
                         experimental_mode=ModeKeys.PREDICT):
    # pylint: disable=line-too-long
    """Exports inference graph as a `SavedModel` into the given dir.

    For a detailed guide, see
    [Using SavedModel with
    Estimators](https://tensorflow.org/guide/saved_model#using_savedmodel_with_estimators).

    This method builds a new graph by first calling the
    `serving_input_receiver_fn` to obtain feature `Tensor`s, and then calling
    this `Estimator`'s `model_fn` to generate the model graph based on those
    features. It restores the given checkpoint (or, lacking that, the most
    recent checkpoint) into this graph in a fresh session.  Finally it creates
    a timestamped export directory below the given `export_dir_base`, and writes
    a `SavedModel` into it containing a single `tf.MetaGraphDef` saved from this
    session.

    The exported `MetaGraphDef` will provide one `SignatureDef` for each
    element of the `export_outputs` dict returned from the `model_fn`, named
    using
    the same keys.  One of these keys is always
    `tf.saved_model.signature_constants.DEFAULT_SERVING_SIGNATURE_DEF_KEY`,
    indicating which
    signature will be served when a serving request does not specify one.
    For each signature, the outputs are provided by the corresponding
    `tf.estimator.export.ExportOutput`s, and the inputs are always the input
    receivers provided by
    the `serving_input_receiver_fn`.

    Extra assets may be written into the `SavedModel` via the `assets_extra`
    argument.  This should be a dict, where each key gives a destination path
    (including the filename) relative to the assets.extra directory.  The
    corresponding value gives the full path of the source file to be copied.
    For example, the simple case of copying a single file without renaming it
    is specified as `{'my_asset_file.txt': '/path/to/my_asset_file.txt'}`.

    The experimental_mode parameter can be used to export a single
    train/eval/predict graph as a `SavedModel`.
    See `experimental_export_all_saved_models` for full docs.

    Args:
      export_dir_base: A string containing a directory in which to create
        timestamped subdirectories containing exported `SavedModel`s.
      serving_input_receiver_fn: A function that takes no argument and returns a
        `tf.estimator.export.ServingInputReceiver` or
        `tf.estimator.export.TensorServingInputReceiver`.
      assets_extra: A dict specifying how to populate the assets.extra directory
        within the exported `SavedModel`, or `None` if no extra assets are
        needed.
      as_text: whether to write the `SavedModel` proto in text format.
      checkpoint_path: The checkpoint path to export.  If `None` (the default),
        the most recent checkpoint found within the model directory is chosen.
      experimental_mode: `tf.estimator.ModeKeys` value indicating with mode will
        be exported. Note that this feature is experimental.

    Returns:
      The path to the exported directory as a bytes object.

    Raises:
      ValueError: if no `serving_input_receiver_fn` is provided, no
      `export_outputs` are provided, or no checkpoint can be found.
    """
    # pylint: enable=line-too-long
    if not serving_input_receiver_fn:
      raise ValueError('An input_receiver_fn must be defined.')

    input_receiver_fn_map = {experimental_mode: serving_input_receiver_fn}

    return self._export_all_saved_models(
        export_dir_base,
        input_receiver_fn_map,
        assets_extra=assets_extra,
        as_text=as_text,
        checkpoint_path=checkpoint_path,
        strip_default_attrs=True)

  def experimental_export_all_saved_models(self,
                                           export_dir_base,
                                           input_receiver_fn_map,
                                           assets_extra=None,
                                           as_text=False,
                                           checkpoint_path=None):
    """Exports a `SavedModel` with `tf.MetaGraphDefs` for each requested mode.

    For each mode passed in via the `input_receiver_fn_map`,
    this method builds a new graph by calling the `input_receiver_fn` to obtain
    feature and label `Tensor`s. Next, this method calls the `Estimator`'s
    `model_fn` in the passed mode to generate the model graph based on
    those features and labels, and restores the given checkpoint
    (or, lacking that, the most recent checkpoint) into the graph.
    Only one of the modes is used for saving variables to the `SavedModel`
    (order of preference: `tf.estimator.ModeKeys.TRAIN`,
    `tf.estimator.ModeKeys.EVAL`, then
    `tf.estimator.ModeKeys.PREDICT`), such that up to three
    `tf.MetaGraphDefs` are saved with a single set of variables in a single
    `SavedModel` directory.

    For the variables and `tf.MetaGraphDefs`, a timestamped export directory
    below
    `export_dir_base`, and writes a `SavedModel` into it containing
    the `tf.MetaGraphDef` for the given mode and its associated signatures.

    For prediction, the exported `MetaGraphDef` will provide one `SignatureDef`
    for each element of the `export_outputs` dict returned from the `model_fn`,
    named using the same keys.  One of these keys is always
    `tf.saved_model.signature_constants.DEFAULT_SERVING_SIGNATURE_DEF_KEY`,
    indicating which
    signature will be served when a serving request does not specify one.
    For each signature, the outputs are provided by the corresponding
    `tf.estimator.export.ExportOutput`s, and the inputs are always the input
    receivers provided by
    the `serving_input_receiver_fn`.

    For training and evaluation, the `train_op` is stored in an extra
    collection,
    and loss, metrics, and predictions are included in a `SignatureDef` for the
    mode in question.

    Extra assets may be written into the `SavedModel` via the `assets_extra`
    argument.  This should be a dict, where each key gives a destination path
    (including the filename) relative to the assets.extra directory.  The
    corresponding value gives the full path of the source file to be copied.
    For example, the simple case of copying a single file without renaming it
    is specified as `{'my_asset_file.txt': '/path/to/my_asset_file.txt'}`.

    Args:
      export_dir_base: A string containing a directory in which to create
        timestamped subdirectories containing exported `SavedModel`s.
      input_receiver_fn_map: dict of `tf.estimator.ModeKeys` to
        `input_receiver_fn` mappings, where the `input_receiver_fn` is a
        function that takes no arguments and returns the appropriate subclass of
        `InputReceiver`.
      assets_extra: A dict specifying how to populate the assets.extra directory
        within the exported `SavedModel`, or `None` if no extra assets are
        needed.
      as_text: whether to write the `SavedModel` proto in text format.
      checkpoint_path: The checkpoint path to export.  If `None` (the default),
        the most recent checkpoint found within the model directory is chosen.

    Returns:
      The path to the exported directory as a bytes object.

    Raises:
      ValueError: if any `input_receiver_fn` is `None`, no `export_outputs`
        are provided, or no checkpoint can be found.
    """
    return self._export_all_saved_models(
        export_dir_base,
        input_receiver_fn_map,
        assets_extra=assets_extra,
        as_text=as_text,
        checkpoint_path=checkpoint_path,
        strip_default_attrs=True)

  def _export_all_saved_models(self,
                               export_dir_base,
                               input_receiver_fn_map,
                               assets_extra=None,
                               as_text=False,
                               checkpoint_path=None,
                               strip_default_attrs=True):
    """Exports multiple modes in the model function to a SavedModel."""
    # TODO(b/65561022): Consider allowing multiple input_receiver_fns per mode.
    with context.graph_mode():
      if not checkpoint_path:
        # Locate the latest checkpoint
        checkpoint_path = self.latest_checkpoint()
      if not checkpoint_path:
        if self._warm_start_settings:
          checkpoint_path = self._warm_start_settings.ckpt_to_initialize_from
          if tf.compat.v1.gfile.IsDirectory(checkpoint_path):
            checkpoint_path = tf.train.latest_checkpoint(checkpoint_path)
        else:
          raise ValueError("Couldn't find trained model at {}.".format(
              self._model_dir))

<<<<<<< HEAD
      final_export_dir = export_lib.get_timestamped_export_dir(export_dir_base)
      if gfile.NeedsTempLocation(final_export_dir):
        current_export_dir = export_lib.get_temp_export_dir(final_export_dir)
      else:
        current_export_dir = final_export_dir
      builder = saved_model_builder.SavedModelBuilder(current_export_dir)
=======
      export_dir = export_lib.get_timestamped_export_dir(export_dir_base)
      temp_export_dir = export_lib.get_temp_export_dir(export_dir)

      builder = tf.compat.v1.saved_model.Builder(temp_export_dir)
>>>>>>> 147cbf4f

      save_variables = True
      # Note that the order in which we run here matters, as the first
      # mode we pass through will be used to save the variables. We run TRAIN
      # first, as that is also the mode used for checkpoints, and therefore
      # we are not likely to have vars in PREDICT that are not in the checkpoint
      # created by TRAIN.
      if input_receiver_fn_map.get(ModeKeys.TRAIN):
        self._add_meta_graph_for_mode(
            builder,
            input_receiver_fn_map,
            checkpoint_path,
            save_variables,
            mode=ModeKeys.TRAIN,
            strip_default_attrs=strip_default_attrs)
        save_variables = False
      if input_receiver_fn_map.get(ModeKeys.EVAL):
        self._add_meta_graph_for_mode(
            builder,
            input_receiver_fn_map,
            checkpoint_path,
            save_variables,
            mode=ModeKeys.EVAL,
            strip_default_attrs=strip_default_attrs)
        save_variables = False
      if input_receiver_fn_map.get(ModeKeys.PREDICT):
        self._add_meta_graph_for_mode(
            builder,
            input_receiver_fn_map,
            checkpoint_path,
            save_variables,
            mode=ModeKeys.PREDICT,
            strip_default_attrs=strip_default_attrs)
        save_variables = False

      if save_variables:
        raise ValueError('No valid modes for exporting found. Got {}.'.format(
            input_receiver_fn_map.keys()))

      builder.save(as_text)

      # Add the extra assets
      if assets_extra:
<<<<<<< HEAD
        assets_extra_path = os.path.join(compat.as_bytes(current_export_dir),
                                         compat.as_bytes('assets.extra'))
=======
        assets_extra_path = os.path.join(
            tf.compat.as_bytes(temp_export_dir),
            tf.compat.as_bytes('assets.extra'))
>>>>>>> 147cbf4f
        for dest_relative, source in assets_extra.items():
          dest_absolute = os.path.join(
              tf.compat.as_bytes(assets_extra_path),
              tf.compat.as_bytes(dest_relative))
          dest_path = os.path.dirname(dest_absolute)
          tf.compat.v1.gfile.MakeDirs(dest_path)
          tf.compat.v1.gfile.Copy(source, dest_absolute)

<<<<<<< HEAD
      if gfile.NeedsTempLocation(final_export_dir):
        gfile.Rename(current_export_dir, final_export_dir)
      return final_export_dir
=======
      tf.compat.v1.gfile.Rename(temp_export_dir, export_dir)
      return export_dir
>>>>>>> 147cbf4f

  def _add_meta_graph_for_mode(self,
                               builder,
                               input_receiver_fn_map,
                               checkpoint_path,
                               save_variables=True,
                               mode=ModeKeys.PREDICT,
                               export_tags=None,
                               check_variables=True,
                               strip_default_attrs=True):
    """Loads variables and adds them along with a `tf.MetaGraphDef` for saving.

    Args:
      builder: instance of `tf.saved_modle.builder.SavedModelBuilder` that will
        be used for saving.
      input_receiver_fn_map: dict of `tf.estimator.ModeKeys` to
        `input_receiver_fn` mappings, where the `input_receiver_fn` is a
        function that takes no argument and returns the appropriate subclass of
        `InputReceiver`.
      checkpoint_path: The checkpoint path to export.
      save_variables: bool, whether variables should be saved. If `False`, just
        the `tf.MetaGraphDef` will be saved. Note that `save_variables` should
        only be `True` for the first call to this function, and the
        `SavedModelBuilder` will raise an error if that is not the case.
      mode: `tf.estimator.ModeKeys` value indicating which mode will be
        exported.
      export_tags: The set of tags with which to save `tf.MetaGraphDef`. If
        `None`, a default set will be selected to matched the passed mode.
      check_variables: bool, whether to check the checkpoint has all variables.
      strip_default_attrs: bool, whether to strip default attributes. This may
        only be True when called from the deprecated V1
        Estimator.export_savedmodel.

    Raises:
      ValueError: if `save_variables` is `True` and `check_variable` is `False`.
    """
    if export_tags is None:
      export_tags = export_lib.EXPORT_TAG_MAP[mode]
    input_receiver_fn = input_receiver_fn_map[mode]

    with tf.Graph().as_default() as g:
      self._create_and_assert_global_step(g)
      tf.compat.v1.random.set_random_seed(self._config.tf_random_seed)

      input_receiver = input_receiver_fn()

      # Call the model_fn and collect the export_outputs.
      estimator_spec = self._call_model_fn(
          features=input_receiver.features,
          labels=getattr(input_receiver, 'labels', None),
          mode=mode,
          config=self.config)

      export_outputs = export_lib.export_outputs_for_mode(
          mode=estimator_spec.mode,
          serving_export_outputs=estimator_spec.export_outputs,
          predictions=estimator_spec.predictions,
          loss=estimator_spec.loss,
          metrics=estimator_spec.eval_metric_ops)

      # Build the SignatureDefs from receivers and all outputs
      signature_def_map = export_lib.build_all_signature_defs(
          input_receiver.receiver_tensors,
          export_outputs,
          getattr(input_receiver, 'receiver_tensors_alternatives', None),
          serving_only=(mode == ModeKeys.PREDICT))

      with tf.compat.v1.Session(config=self._session_config) as session:

        if estimator_spec.scaffold.local_init_op is not None:
          local_init_op = estimator_spec.scaffold.local_init_op
        else:
          local_init_op = tf.compat.v1.train.Scaffold.default_local_init_op()

        # This saver will be used both for restoring variables now,
        # and in saving out the metagraph below. This ensures that any
        # Custom Savers stored with the Scaffold are passed through to the
        # SavedModel for restore later.
        if isinstance(estimator_spec.scaffold.saver, trackable_util.Checkpoint):
          graph_saver = tf.compat.v1.train.Saver(
              var_list=graph_view.ObjectGraphView(
                  estimator_spec.scaffold.saver).frozen_saveable_objects(),
              sharded=True)
        else:
          graph_saver = (
              estimator_spec.scaffold.saver or
              tf.compat.v1.train.Saver(sharded=True))

        if save_variables and not check_variables:
          raise ValueError('If `save_variables` is `True, `check_variables`'
                           'must not be `False`.')
        if check_variables:
          try:
            graph_saver.restore(session, checkpoint_path)
          except tf.errors.NotFoundError as e:
            msg = ('Could not load all requested variables from checkpoint. '
                   'Please make sure your model_fn does not expect variables '
                   'that were not saved in the checkpoint.\n\n'
                   'Encountered error with mode `{}` while restoring '
                   'checkpoint from: `{}`. Full Traceback:\n\n{}').format(
                       mode, checkpoint_path, e)
            raise ValueError(msg)

        # We add the train op explicitly for now, so that we don't have to
        # change the Builder public interface. Note that this is a no-op
        # for prediction, where train_op is None.
        builder._add_train_op(estimator_spec.train_op)  # pylint: disable=protected-access

        meta_graph_kwargs = dict(
            tags=export_tags,
            signature_def_map=signature_def_map,
            assets_collection=tf.compat.v1.get_collection(
                tf.compat.v1.GraphKeys.ASSET_FILEPATHS),
            main_op=local_init_op,
            saver=graph_saver,
            strip_default_attrs=strip_default_attrs)

        if save_variables:
          builder.add_meta_graph_and_variables(session, **meta_graph_kwargs)
        else:
          builder.add_meta_graph(**meta_graph_kwargs)

  def _get_features_from_input_fn(self, input_fn, mode):
    """Extracts the `features` from return values of `input_fn`."""
    result = self._call_input_fn(input_fn, mode)
    result, _, hooks = estimator_util.parse_input_fn_result(result)
    self._validate_features_in_predict_input(result)
    return result, hooks

  def _validate_features_in_predict_input(self, result):
    if not _has_dataset_or_queue_runner(result):
      logging.warning('Input graph does not use tf.data.Dataset or contain a '
                      'QueueRunner. That means predict yields forever. '
                      'This is probably a mistake.')

  def _get_iterator_from_input_fn(self, input_fn, mode, distribution=None):
    """Calls `input_fn` and returns an iterator."""
    if distribution is not None:
      # pylint: disable=g-long-lambda
      iterator = distribution.make_input_fn_iterator(
          lambda input_context: self._call_input_fn(input_fn, mode,
                                                    input_context))
      input_hooks = [
          estimator_util.DistributedIteratorInitializerHook(iterator)
      ]
    else:
      result = self._call_input_fn(input_fn, mode)
      iterator = result.make_initializable_iterator()
      input_hooks = [estimator_util._DatasetInitializerHook(iterator)]  # pylint: disable=protected-access
    return iterator, input_hooks

  def _get_features_and_labels_from_input_fn(self, input_fn, mode):
    """Extracts the `features` and labels from return values of `input_fn`."""
    return estimator_util.parse_input_fn_result(
        self._call_input_fn(input_fn, mode))

  def _extract_batch_length(self, preds_evaluated):
    """Extracts batch length of predictions."""
    batch_length = None
    for key, value in six.iteritems(preds_evaluated):
      batch_length = batch_length or value.shape[0]
      if value.shape[0] != batch_length:
        raise ValueError('Batch length of predictions should be same. %s has '
                         'different batch length than others.' % key)
    return batch_length

  def _extract_keys(self, predictions, predict_keys):
    """Extracts `predict_keys` from `predictions`."""
    if not predict_keys:
      return predictions
    if not isinstance(predictions, dict):
      raise ValueError(
          'predict_keys argument is not valid in case of non-dict predictions.')
    existing_keys = predictions.keys()
    predictions = {
        key: value
        for key, value in six.iteritems(predictions)
        if key in predict_keys
    }
    if not predictions:
      raise ValueError('Expected to run at least one output from %s, '
                       'provided %s.' % (existing_keys, predict_keys))
    return predictions

  def _create_global_step(self, graph):
    """Creates the global step tensor in graph.

    The global step tensor must be an integer type with name 'global_step' and
    be added to the collection `tf.GraphKeys.GLOBAL_STEP`.

    Args:
      graph: The graph in which to create the global step tensor.

    Returns:
      The global step `tf.Tensor`.
    """
    return tf.compat.v1.train.create_global_step(graph)

  def _create_and_assert_global_step(self, graph):
    """Creates and asserts properties of the global step.

    Args:
      graph: The graph in which to create the global step tensor.

    Returns:
      The global step `tf.Tensor`.
    """
    step = self._create_global_step(graph)
    assert step is tf.compat.v1.train.get_global_step()
    assert step.dtype.is_integer
    return step

  def _call_input_fn(self, input_fn, mode, input_context=None):
    """Calls the input function.

    Args:
      input_fn: The input function.
      mode: `tf.estimator.ModeKeys`

    Returns:
      The return value of the passed `input_fn`, which should be one of:

        * A 'tf.data.Dataset' object: Outputs of `Dataset` object must be a
            tuple `(features, labels)` with same constraints as below.
        * A tuple `(features, labels)`: Where `features` is a `Tensor` or a
          dictionary of string feature name to `Tensor` and `labels` is a
          `Tensor` or a dictionary of string label name to `Tensor`. Both
          `features` and `labels` are consumed by `model_fn`. They should
          satisfy the expectation of `model_fn` from inputs.

    Raises:
      ValueError: if `input_fn` takes invalid arguments.
    """
    input_fn_args = function_utils.fn_args(input_fn)
    kwargs = {}
    if 'mode' in input_fn_args:
      kwargs['mode'] = mode
    if 'params' in input_fn_args:
      kwargs['params'] = self.params
    if 'config' in input_fn_args:
      kwargs['config'] = self.config
    if input_context and 'input_context' in input_fn_args:
      tf.compat.v1.logging.info(
          'The `input_fn` accepts an `input_context` which will '
          'be given by DistributionStrategy')
      kwargs['input_context'] = input_context
    with tf.compat.v1.device('/cpu:0'):
      return input_fn(**kwargs)

  def _call_model_fn(self, features, labels, mode, config):
    """Calls model function.

    Args:
      features: features dict.
      labels: labels dict.
      mode: `tf.estimator.ModeKeys`
      config: `tf.estimator.RunConfig`

    Returns:
      An `tf.estimator.EstimatorSpec` object.

    Raises:
      ValueError: if `model_fn` returns invalid objects.
    """
    model_fn_args = function_utils.fn_args(self._model_fn)
    kwargs = {}
    if 'labels' in model_fn_args:
      kwargs['labels'] = labels
    else:
      if labels is not None:
        raise ValueError(
            'model_fn does not take labels, but input_fn returns labels.')
    if 'mode' in model_fn_args:
      kwargs['mode'] = mode
    if 'params' in model_fn_args:
      kwargs['params'] = self.params
    if 'config' in model_fn_args:
      kwargs['config'] = config

    logging.info('Calling model_fn.')
    model_fn_results = self._model_fn(features=features, **kwargs)
    logging.info('Done calling model_fn.')

    if not isinstance(model_fn_results, model_fn_lib.EstimatorSpec):
      raise ValueError('model_fn should return an EstimatorSpec.')

    return model_fn_results

  def _train_model(self, input_fn, hooks, saving_listeners):
    if self._train_distribution:
      return self._train_model_distributed(input_fn, hooks, saving_listeners)
    else:
      return self._train_model_default(input_fn, hooks, saving_listeners)

  def _train_model_default(self, input_fn, hooks, saving_listeners):
    """Initiate training with `input_fn`, without `DistributionStrategies`.

    Args:
      input_fn: A function that provides input data for training as minibatches.
      hooks: List of `tf.train.SessionRunHook` subclass instances. Used for
        callbacks inside the training loop.
      saving_listeners: list of `tf.train.CheckpointSaverListener` objects. Used
        for callbacks that run immediately before or after checkpoint savings.

    Returns:
      Loss from training
    """
    worker_hooks = []
    with tf.Graph().as_default() as g, g.device(self._device_fn):
      tf.compat.v1.random.set_random_seed(self._config.tf_random_seed)
      global_step_tensor = self._create_and_assert_global_step(g)

      # Skip creating a read variable if _create_and_assert_global_step
      # returns None (e.g. tf.contrib.estimator.SavedModelEstimator).
      if global_step_tensor is not None:
        training_util._get_or_create_global_step_read(g)  # pylint: disable=protected-access

      features, labels, input_hooks = (
          self._get_features_and_labels_from_input_fn(input_fn, ModeKeys.TRAIN))
      worker_hooks.extend(input_hooks)
      estimator_spec = self._call_model_fn(features, labels, ModeKeys.TRAIN,
                                           self.config)
      global_step_tensor = tf.compat.v1.train.get_global_step(g)
      return self._train_with_estimator_spec(estimator_spec, worker_hooks,
                                             hooks, global_step_tensor,
                                             saving_listeners)

  def _train_model_distributed(self, input_fn, hooks, saving_listeners):
    """Initiate training with `input_fn`, using `DistributionStrategies`.

    Args:
      input_fn: A function that provides input data for training as minibatches.
      hooks: List of `tf.train.SessionRunHook` subclass instances. Used for
        callbacks inside the training loop.
      saving_listeners: list of `tf.train.CheckpointSaverListener` objects. Used
        for callbacks that run immediately before or after checkpoint savings.

    Returns:
      Loss from training
    """
    # pylint: disable=protected-access
    if (hasattr(self._config, '_distribute_coordinator_mode') and
        self._config._distribute_coordinator_mode):  # pylint: disable=protected-access
      distribute_coordinator_training.estimator_train(
          self,
          lambda est, s, train_hooks: est._actual_train_model_distributed(  # pylint: disable=g-long-lambda
              s, input_fn, train_hooks, saving_listeners),
          hooks)
      return self
    else:
      self._config._train_distribute.configure(self._config.session_config)
      return self._actual_train_model_distributed(
          self._config._train_distribute, input_fn, hooks, saving_listeners)
    # pylint: enable=protected-access

  def _actual_train_model_distributed(self, strategy, input_fn, hooks,
                                      saving_listeners):
    """That method that does actual training with distribution strategy."""
    # TODO(sourabhbajaj): Remove this hack once we migrate the other strategies
    # to use the new API
    is_tpu_strategy = strategy.__class__.__name__.startswith('TPUStrategy')

    worker_hooks = []
    with tf.Graph().as_default() as g:
      # We want to create the iterations variable outside the distribution scope
      # as that is just stored on the host and mainly used to drive the loop
      # and doesn't need to be a Mirrored/Device variable.
      if is_tpu_strategy:
        steps_per_run_variable = training.get_or_create_steps_per_run_variable()

      # Set flag on the distribution strategy so that optimizer v1 is
      # distribution aware and scales the losses by number of replicas.
      # This is required only for backward compatibility with estimator and
      # V1 optimizer. TF2 will not do this scaling.
      if hasattr(strategy, '_scale_loss_for_estimator_enabled'):
        scale_ctx = strategy._scale_loss_for_estimator_enabled()  # pylint: disable=protected-access
      else:
        # TODO(psv): Remove this clause after estimator repo gets the
        # distribute library changes related to loss scaling.
        @tf_contextlib.contextmanager
        def nullcontextmanager():
          yield

        scale_ctx = nullcontextmanager()

      with strategy.scope(), scale_ctx:
        tf.compat.v1.random.set_random_seed(self._config.tf_random_seed)
        iterator, input_hooks = self._get_iterator_from_input_fn(
            input_fn, ModeKeys.TRAIN, strategy)
        worker_hooks.extend(input_hooks)
        global_step_tensor = self._create_and_assert_global_step(g)
        # we want to add to the global collection in the main thread not the
        # replica threads.
        tf.compat.v1.add_to_collection(
            training_util.GLOBAL_STEP_READ_KEY,
            strategy.extended.read_var(global_step_tensor))

        if is_tpu_strategy:
          # Create a step_fn from the train_op of grouped_estimator_spec
          def step_fn(ctx, inputs):
            """A single step that is passed to run_on_dataset."""
            if isinstance(inputs, tuple):
              features, labels = inputs
            else:
              features = inputs
              labels = None
            estimator_spec = strategy.extended.call_for_each_replica(
                self._call_model_fn,
                args=(features, labels, ModeKeys.TRAIN, self.config))
            ctx.set_last_step_output(
                name='loss',
                output=estimator_spec.loss,
                reduce_op=_get_loss_reduce_op_for_reporting())
            ctx.set_non_tensor_output(
                name='estimator_spec', output=estimator_spec)
            return estimator_spec.train_op

          # Create new train_op post graph rewrites
          initial_training_loss = tf.constant(1e7)
          ctx = strategy.extended.experimental_run_steps_on_iterator(
              step_fn,
              iterator,
              iterations=steps_per_run_variable,
              initial_loop_values={'loss': initial_training_loss})
          distributed_train_op = ctx.run_op
          loss = ctx.last_step_outputs['loss']
          grouped_estimator_spec = ctx.non_tensor_outputs['estimator_spec']
        else:
          features, labels = estimator_util.parse_iterator_result(
              iterator.get_next())
          grouped_estimator_spec = strategy.extended.call_for_each_replica(
              self._call_model_fn,
              args=(
                  features,
                  labels,  # although this will be None it seems
                  ModeKeys.TRAIN,
                  self.config))
          loss = strategy.reduce(
              _get_loss_reduce_op_for_reporting(),
              grouped_estimator_spec.loss,
              axis=None)
          distributed_train_op = grouped_estimator_spec.train_op

        scaffold = _combine_distributed_scaffold(
            grouped_estimator_spec.scaffold, strategy)

        # TODO(yuefengz): add a test for unwrapping per_device_hooks.
        def get_hooks_from_the_first_device(per_device_hooks):
          return [
              self._train_distribution.experimental_local_results(
                  per_device_hook)[0] for per_device_hook in per_device_hooks
          ]

        training_hooks = get_hooks_from_the_first_device(
            grouped_estimator_spec.training_hooks)
        training_chief_hooks = get_hooks_from_the_first_device(
            grouped_estimator_spec.training_chief_hooks)
        estimator_spec = model_fn_lib.EstimatorSpec(
            mode=grouped_estimator_spec.mode,
            loss=loss,
            train_op=strategy.group(distributed_train_op),
            training_hooks=training_hooks,
            training_chief_hooks=training_chief_hooks,
            scaffold=scaffold)
        return self._train_with_estimator_spec(estimator_spec, worker_hooks,
                                               hooks, global_step_tensor,
                                               saving_listeners)

  def _train_with_estimator_spec_distributed(self, estimator_spec, worker_hooks,
                                             saving_listener):
    """Train a model with the given Estimator Spec and Distribution Strategy."""
    if saving_listener:
      raise ValueError('Saving listenor is not supported by the current '
                       'Distribution Strategies.')
    with training.MonitoredTrainingSession(
        master=self._config.master,
        is_chief=self._config.is_chief,
        checkpoint_dir=self._model_dir,
        scaffold=estimator_spec.scaffold,
        hooks=worker_hooks,
        chief_only_hooks=tuple(estimator_spec.training_chief_hooks),
        save_checkpoint_secs=self._config.save_checkpoints_secs,
        save_checkpoint_steps=self._config.save_checkpoints_steps,
        save_summaries_steps=self._config.save_summary_steps,
        config=self._session_config,
        max_wait_secs=self._config.session_creation_timeout_secs,
        log_step_count_steps=self._config.log_step_count_steps) as mon_sess:
      loss = None
      any_step_done = False
      while not mon_sess.should_stop():
        _, loss = mon_sess.run([estimator_spec.train_op, estimator_spec.loss])
        any_step_done = True
    if not any_step_done:
      tf.compat.v1.logging.warn('Training with estimator made no steps. '
                                'Perhaps input is empty or misspecified.')
    return loss

  def _train_with_estimator_spec(self, estimator_spec, worker_hooks, hooks,
                                 global_step_tensor, saving_listeners):
    """Train a model with the given Estimator Spec."""
    if (self._warm_start_settings and
        not tf.train.latest_checkpoint(self._model_dir)):
      tf.compat.v1.logging.info('Warm-starting with WarmStartSettings: %s' %
                                (self._warm_start_settings,))
      tf.compat.v1.train.warm_start(*self._warm_start_settings)
    # Check if the user created a loss summary, and add one if they didn't.
    # We assume here that the summary is called 'loss'. If it is not, we will
    # make another one with the name 'loss' to ensure it shows up in the right
    # graph in TensorBoard.
    if not any([
        x.op.name == 'loss' for x in ops.get_collection(ops.GraphKeys.SUMMARIES)
    ]):
      summary.scalar('loss', estimator_spec.loss)
    ops.add_to_collection(ops.GraphKeys.LOSSES, estimator_spec.loss)
    worker_hooks.extend(hooks)
    worker_hooks.append(tf.compat.v1.train.NanTensorHook(estimator_spec.loss))
    if self._config.log_step_count_steps is not None:
      worker_hooks.append(
          tf.compat.v1.train.LoggingTensorHook(
              {
                  'loss': estimator_spec.loss,
                  'step': global_step_tensor
              },
              every_n_iter=self._config.log_step_count_steps))
    worker_hooks.extend(estimator_spec.training_hooks)

    if not (estimator_spec.scaffold.saver or
            tf.compat.v1.get_collection(tf.compat.v1.GraphKeys.SAVERS)):
      tf.compat.v1.add_to_collection(
          tf.compat.v1.GraphKeys.SAVERS,
          tf.compat.v1.train.Saver(
              sharded=True,
              max_to_keep=self._config.keep_checkpoint_max,
              keep_checkpoint_every_n_hours=(
                  self._config.keep_checkpoint_every_n_hours),
              defer_build=True,
              save_relative_paths=True))

    if (self._config.cluster_spec and type(
        self._train_distribution).__name__ in ('CollectiveAllReduceStrategy',
                                               'CollectiveAllReduceStrategyV1',
                                               'MultiWorkerMirroredStrategy')):
      return self._train_with_estimator_spec_distributed(
          estimator_spec, worker_hooks, saving_listeners)

    chief_hooks = []
    all_hooks = worker_hooks + list(estimator_spec.training_chief_hooks)
    saver_hooks = [
        h for h in all_hooks
        if isinstance(h, tf.compat.v1.train.CheckpointSaverHook)
    ]
    if (self._config.save_checkpoints_secs or
        self._config.save_checkpoints_steps):
      if not saver_hooks:
        chief_hooks = [
            tf.compat.v1.train.CheckpointSaverHook(
                self._model_dir,
                save_secs=self._config.save_checkpoints_secs,
                save_steps=self._config.save_checkpoints_steps,
                scaffold=estimator_spec.scaffold)
        ]
        saver_hooks = [chief_hooks[0]]
    if saving_listeners:
      if not saver_hooks:
        raise ValueError(
            'There should be a CheckpointSaverHook to use saving_listeners. '
            'Please set one of the RunConfig.save_checkpoints_steps or '
            'RunConfig.save_checkpoints_secs.')
      else:
        # It is expected to have one CheckpointSaverHook. If multiple, we pick
        # up the first one to add listener.
        for listener in saving_listeners:
          # pylint: disable=protected-access
          if listener not in saver_hooks[0]._listeners:
            saver_hooks[0]._listeners.append(listener)
          # pylint: disable=protected-access

    # Add summary hooks to worker 0 if we are running with a master, to ensure
    # that summaries are written at correct intervals even with long-running
    # evaluations.
    save_summary_steps = self._config.save_summary_steps
    log_step_count_steps = self._config.log_step_count_steps

    # Check existence of appropriate cluster spec fields, as well as master and
    # worker nodes. As master also performs evaluation, summary writing must
    # occur on a different node. The presence of a worker is also checked to
    # prevent reassigning hooks for single-replica jobs with just a master node.
    if (self._config.cluster_spec and self._config.cluster_spec.jobs and
        (run_config.TaskType.WORKER in self._config.cluster_spec.jobs) and
        (run_config.TaskType.MASTER in self._config.cluster_spec.jobs)):
      # Update config values to prevent the default hooks from being created on
      # the master or other workers.
      save_summary_steps = 0
      log_step_count_steps = None

      if (self._config.task_type == run_config.TaskType.WORKER and
          self._config.task_id == 0):
        if (self._config.save_summary_steps and
            self._config.save_summary_steps > 0):
          worker_hooks.append(
              tf.compat.v1.train.SummarySaverHook(
                  save_steps=self._config.save_summary_steps,
                  output_dir=self._config.model_dir,
                  scaffold=estimator_spec.scaffold))

        if (self._config.log_step_count_steps and
            self._config.log_step_count_steps > 0):
          worker_hooks.append(
              tf.compat.v1.train.StepCounterHook(
                  every_n_steps=self._config.log_step_count_steps,
                  output_dir=self._config.model_dir))

    with training.MonitoredTrainingSession(
        master=self._config.master,
        is_chief=self._config.is_chief,
        checkpoint_dir=self._model_dir,
        scaffold=estimator_spec.scaffold,
        hooks=worker_hooks,
        chief_only_hooks=(tuple(chief_hooks) +
                          tuple(estimator_spec.training_chief_hooks)),
        save_checkpoint_secs=0,  # Saving is handled by a hook.
        save_summaries_steps=save_summary_steps,
        config=self._session_config,
        max_wait_secs=self._config.session_creation_timeout_secs,
        log_step_count_steps=log_step_count_steps) as mon_sess:
      loss = None
      any_step_done = False
      while not mon_sess.should_stop():
        _, loss = mon_sess.run([estimator_spec.train_op, estimator_spec.loss])
        any_step_done = True
    if not any_step_done:
      tf.compat.v1.logging.warn('Training with estimator made no steps. '
                                'Perhaps input is empty or misspecified.')
    return loss

  def _evaluate_build_graph(self, input_fn, hooks=None, checkpoint_path=None):
    """Builds the graph and related hooks to run evaluation."""
    tf.compat.v1.random.set_random_seed(self._config.tf_random_seed)
    self._create_and_assert_global_step(tf.compat.v1.get_default_graph())

    if self._eval_distribution:
      (scaffold, evaluation_hooks, input_hooks, update_op, eval_dict) = (
          self._call_model_fn_eval_distributed(input_fn, self.config))
    else:
      (scaffold, evaluation_hooks, input_hooks, update_op, eval_dict) = (
          self._call_model_fn_eval(input_fn, self.config))

    global_step_tensor = tf.compat.v1.train.get_global_step(
        tf.compat.v1.get_default_graph())
    # Call to warm_start has to be after model_fn is called.
    self._maybe_warm_start(checkpoint_path)

    if tf.compat.v1.GraphKeys.GLOBAL_STEP in eval_dict:
      raise ValueError(
          'Metric with name `global_step` is not allowed, because Estimator '
          'already defines a default metric with the same name.')
    eval_dict[tf.compat.v1.GraphKeys.GLOBAL_STEP] = global_step_tensor

    all_hooks = list(input_hooks)
    all_hooks.extend(hooks)
    all_hooks.extend(list(evaluation_hooks or []))
    # New local variables have been added, so update the estimator spec's
    # local init op if it was defined.
    if scaffold and scaffold.local_init_op:
      # Ensure that eval step has been created before updating local init op.
      evaluation._get_or_create_eval_step()  # pylint: disable=protected-access

      scaffold = tf.compat.v1.train.Scaffold(
          local_init_op=tf.group(
              scaffold.local_init_op,
              tf.compat.v1.train.Scaffold.default_local_init_op()),
          copy_from_scaffold=scaffold)

    return scaffold, update_op, eval_dict, all_hooks

  def _call_model_fn_eval(self, input_fn, config):
    """Call model_fn for evaluation and handle return values."""
    features, labels, input_hooks = self._get_features_and_labels_from_input_fn(
        input_fn, ModeKeys.EVAL)

    estimator_spec = self._call_model_fn(features, labels, ModeKeys.EVAL,
                                         config)
    eval_metric_ops = _verify_and_create_loss_metric(
        estimator_spec.eval_metric_ops, estimator_spec.loss)
    update_op, eval_dict = _extract_metric_update_ops(eval_metric_ops)
    return (estimator_spec.scaffold, estimator_spec.evaluation_hooks,
            input_hooks, update_op, eval_dict)

  def _call_model_fn_eval_distributed(self, input_fn, config):
    """Call model_fn in distribution mode and handle return values."""

    iterator, input_hooks = self._get_iterator_from_input_fn(
        input_fn, ModeKeys.EVAL, self._eval_distribution)

    is_tpu_strategy = (
        self._eval_distribution.__class__.__name__.startswith('TPUStrategy'))

    if is_tpu_strategy:
      steps_per_run_variable = training.get_or_create_steps_per_run_variable()

      def step_fn(ctx, inputs):
        """Runs one step of the eval computation and captures outputs."""
        if isinstance(inputs, tuple):
          features, labels = inputs
        else:
          features = inputs
          labels = None
        estimator_spec = self._eval_distribution.extended.call_for_each_replica(
            self._call_model_fn, args=(features, labels, ModeKeys.EVAL, config))
        eval_metric_ops = _verify_and_create_loss_metric(
            estimator_spec.eval_metric_ops, estimator_spec.loss,
            self._eval_distribution)
        update_op, eval_dict = _extract_metric_update_ops(
            eval_metric_ops, self._eval_distribution)
        ctx.set_non_tensor_output(name='estimator_spec', output=estimator_spec)
        ctx.set_non_tensor_output(name='eval_dict', output=eval_dict)
        return update_op

      # TODO(priyag): Fix eval step hook to account for steps_per_run.
      ctx = self._eval_distribution.extended.experimental_run_steps_on_iterator(
          step_fn, iterator, iterations=steps_per_run_variable)
      update_op = ctx.run_op
      eval_dict = ctx.non_tensor_outputs['eval_dict']
      grouped_estimator_spec = ctx.non_tensor_outputs['estimator_spec']
    else:
      features, labels = estimator_util.parse_iterator_result(
          iterator.get_next())
      grouped_estimator_spec = (
          self._eval_distribution.extended.call_for_each_replica(
              self._call_model_fn,
              args=(features, labels, ModeKeys.EVAL, config)))
      eval_metric_ops = _verify_and_create_loss_metric(
          grouped_estimator_spec.eval_metric_ops, grouped_estimator_spec.loss,
          self._eval_distribution)
      update_op, eval_dict = _extract_metric_update_ops(eval_metric_ops,
                                                        self._eval_distribution)

    scaffold = _combine_distributed_scaffold(grouped_estimator_spec.scaffold,
                                             self._eval_distribution)
    evaluation_hooks = self._eval_distribution.experimental_local_results(
        grouped_estimator_spec.evaluation_hooks)[0]
    return (scaffold, evaluation_hooks, input_hooks, update_op, eval_dict)

  def _evaluate_run(self, checkpoint_path, scaffold, update_op, eval_dict,
                    all_hooks, output_dir):
    """Run evaluation."""
    eval_results = evaluation._evaluate_once(  # pylint: disable=protected-access
        checkpoint_path=checkpoint_path,
        master=self._config.evaluation_master,
        scaffold=scaffold,
        eval_ops=update_op,
        final_ops=eval_dict,
        hooks=all_hooks,
        config=self._session_config)

    current_global_step = eval_results[tf.compat.v1.GraphKeys.GLOBAL_STEP]

    _write_dict_to_summary(
        output_dir=output_dir,
        dictionary=eval_results,
        current_global_step=current_global_step)

    if checkpoint_path:
      _write_checkpoint_path_to_summary(
          output_dir=output_dir,
          checkpoint_path=checkpoint_path,
          current_global_step=current_global_step)

    return eval_results

  def _maybe_warm_start(self, checkpoint_path):
    if not checkpoint_path and self._warm_start_settings:
      tf.compat.v1.logging.info('Warm-starting with WarmStartSettings: %s' %
                                (self._warm_start_settings,))
      tf.compat.v1.train.warm_start(*self._warm_start_settings)

  @deprecation.deprecated(
      None, 'This function has been renamed, use `export_saved_model` instead.')
  def export_savedmodel(self,
                        export_dir_base,
                        serving_input_receiver_fn,
                        assets_extra=None,
                        as_text=False,
                        checkpoint_path=None,
                        strip_default_attrs=False):
    # pylint: disable=line-too-long
    """Exports inference graph as a `SavedModel` into the given dir.

    For a detailed guide, see
    [Using SavedModel with
    Estimators](https://tensorflow.org/guide/saved_model#using_savedmodel_with_estimators).

    This method builds a new graph by first calling the
    `serving_input_receiver_fn` to obtain feature `Tensor`s, and then calling
    this `Estimator`'s `model_fn` to generate the model graph based on those
    features. It restores the given checkpoint (or, lacking that, the most
    recent checkpoint) into this graph in a fresh session.  Finally it creates
    a timestamped export directory below the given `export_dir_base`, and writes
    a `SavedModel` into it containing a single `tf.MetaGraphDef` saved from this
    session.

    The exported `MetaGraphDef` will provide one `SignatureDef` for each
    element of the `export_outputs` dict returned from the `model_fn`, named
    using
    the same keys.  One of these keys is always
    `tf.saved_model.signature_constants.DEFAULT_SERVING_SIGNATURE_DEF_KEY`,
    indicating which
    signature will be served when a serving request does not specify one.
    For each signature, the outputs are provided by the corresponding
    `tf.estimator.export.ExportOutput`s, and the inputs are always the input
    receivers provided by
    the `serving_input_receiver_fn`.

    Extra assets may be written into the `SavedModel` via the `assets_extra`
    argument.  This should be a dict, where each key gives a destination path
    (including the filename) relative to the assets.extra directory.  The
    corresponding value gives the full path of the source file to be copied.
    For example, the simple case of copying a single file without renaming it
    is specified as `{'my_asset_file.txt': '/path/to/my_asset_file.txt'}`.

    Args:
      export_dir_base: A string containing a directory in which to create
        timestamped subdirectories containing exported `SavedModel`s.
      serving_input_receiver_fn: A function that takes no argument and returns a
        `tf.estimator.export.ServingInputReceiver` or
        `tf.estimator.export.TensorServingInputReceiver`.
      assets_extra: A dict specifying how to populate the assets.extra directory
        within the exported `SavedModel`, or `None` if no extra assets are
        needed.
      as_text: whether to write the `SavedModel` proto in text format.
      checkpoint_path: The checkpoint path to export.  If `None` (the default),
        the most recent checkpoint found within the model directory is chosen.
      strip_default_attrs: Boolean. If `True`, default-valued attributes will be
        removed from the `NodeDef`s. For a detailed guide, see [Stripping
        Default-Valued Attributes](
        https://github.com/tensorflow/tensorflow/blob/master/tensorflow/python/saved_model/README.md#stripping-default-valued-attributes).

    Returns:
      The path to the exported directory as a bytes object.

    Raises:
      ValueError: if no `serving_input_receiver_fn` is provided, no
      `export_outputs` are provided, or no checkpoint can be found.
    """
    # pylint: enable=line-too-long
    if not serving_input_receiver_fn:
      raise ValueError('An input_receiver_fn must be defined.')

    return self._export_all_saved_models(
        export_dir_base, {ModeKeys.PREDICT: serving_input_receiver_fn},
        assets_extra=assets_extra,
        as_text=as_text,
        checkpoint_path=checkpoint_path,
        strip_default_attrs=strip_default_attrs)


@estimator_export('estimator.Estimator', v1=[])  # pylint: disable=missing-docstring
class EstimatorV2(Estimator):
  __doc__ = Estimator.__doc__

  export_savedmodel = deprecation.hide_attribute_from_api(
      '`Estimator.export_savedmodel` has been deprecated. Please use '
      '`export_saved_model` instead.')

  def _assert_members_are_not_overridden(self):
    """Asserts members of `Estimator` are not overridden."""
    _assert_members_are_not_overridden(EstimatorV2, self)


def _get_loss_reduce_op_for_reporting():
  graph = tf.compat.v1.get_default_graph()
  if getattr(graph, '_is_loss_scaled_by_optimizer', False):  # pylint: disable=protected-access
    return tf.compat.v1.distribute.get_loss_reduction()
  return tf.distribute.ReduceOp.SUM


def _assert_members_are_not_overridden(cls, obj):
  """Assert Estimator methods are not overwritten."""
  # TPUEstimator is special cased (owned by TF).
  if obj.__class__.__name__ == 'TPUEstimator':
    return

  allowed_overrides = set([
      'model_fn', '_create_and_assert_global_step', '_export_all_saved_models',
      '_tf_api_names', '_tf_api_names_v1', '_estimator_api_names',
      '_estimator_api_names_v1', '_estimator_api_constants',
      '_estimator_api_constants_v1', 'latest_checkpoint'
  ])

  estimator_members = set([m for m in dir(cls) if not m.startswith('__')])
  subclass_members = set(obj.__class__.__dict__.keys())
  common_members = estimator_members & subclass_members - allowed_overrides
  overridden_members = [
      m for m in common_members if getattr(cls, m) != getattr(obj.__class__, m)
  ]
  if overridden_members:
    raise ValueError(
        'Subclasses of Estimator cannot override members of Estimator. '
        '{} does override {}'.format(obj.__class__, overridden_members))


def _verify_and_create_loss_metric(eval_metric_ops, loss, distribution=None):
  """Creates a metric for loss and throws an error if one already exists."""
  if model_fn_lib.LOSS_METRIC_KEY in eval_metric_ops:
    raise ValueError(
        'Metric with name "%s" is not allowed, because Estimator ' %
        (model_fn_lib.LOSS_METRIC_KEY) +
        'already defines a default metric with the same name.')

  if distribution is None:
    loss_metric = tf.compat.v1.metrics.mean(loss)
  else:
    loss_metric = distribution.extended.call_for_each_replica(
        tf.compat.v1.metrics.mean, args=(loss,))
  eval_metric_ops[model_fn_lib.LOSS_METRIC_KEY] = loss_metric
  return eval_metric_ops


def maybe_overwrite_model_dir_and_session_config(config, model_dir):
  """Overwrite estimator config by `model_dir` and `session_config` if needed.

  Args:
    config: Original estimator config.
    model_dir: Estimator model checkpoint directory.

  Returns:
    Overwritten estimator config.

  Raises:
    ValueError: Model directory inconsistent between `model_dir` and `config`.
  """

  if config is None:
    config = run_config.RunConfig()
    tf.compat.v1.logging.info('Using default config.')
  if not isinstance(config, run_config.RunConfig):
    raise ValueError(
        'config must be an instance of `RunConfig`, but provided %s.' % config)

  if config.session_config is None:
    session_config = run_config.get_default_session_config()
    config = run_config.RunConfig.replace(config, session_config=session_config)

  model_dir = compat_internal.path_to_str(model_dir)
  if model_dir is not None:
    if (getattr(config, 'model_dir', None) is not None and
        config.model_dir != model_dir):
      raise ValueError(
          '`model_dir` are set both in constructor and `RunConfig`, but with '
          "different values. In constructor: '{}', in `RunConfig`: "
          "'{}' ".format(model_dir, config.model_dir))
  if model_dir:
    config = run_config.RunConfig.replace(config, model_dir=model_dir)
  elif getattr(config, 'model_dir', None) is None:
    model_dir = tempfile.mkdtemp()
    tf.compat.v1.logging.warn('Using temporary folder as model directory: %s',
                              model_dir)
    config = run_config.RunConfig.replace(config, model_dir=model_dir)

  return config


def create_per_replica_ready_for_local_init_op(scaffold):
  """Create a `tf.train.Scaffold.ready_for_local_init_op` inside a replica."""
  if scaffold.ready_for_local_init_op:
    return scaffold.ready_for_local_init_op

  def default_ready_for_local_init_op():
    return tf.compat.v1.report_uninitialized_variables(
        tf.compat.v1.global_variables())

  return tf.compat.v1.train.Scaffold.get_or_default(
      'ready_for_local_init_op', tf.compat.v1.GraphKeys.READY_FOR_LOCAL_INIT_OP,
      default_ready_for_local_init_op)


def _combine_distributed_scaffold(grouped_scaffold, distribution):
  """Combines scaffold(s) returned from `call_for_each_replica`."""

  # TODO(anjalisridhar): Figure out how to resolve the following scaffold
  # parameters: init_feed_dict, init_fn.
  scaffold_list = distribution.experimental_local_results(grouped_scaffold)
  init_feed_dict = [
      s.init_feed_dict for s in scaffold_list if s.init_feed_dict is not None
  ]
  if init_feed_dict:
    init_feed_dict = distribution.group(init_feed_dict)
  else:
    init_feed_dict = None

  init_fn = [
      s._user_init_fn for s in scaffold_list if s._user_init_fn is not None  # pylint: disable=protected-access
  ]
  if init_fn:
    init_fn = init_fn[0]
  else:
    init_fn = None

  init_op = [s.init_op for s in scaffold_list if s.init_op is not None]
  if init_op:
    init_op = distribution.group(init_op)
  else:
    init_op = None

  def _unwrap_and_concat(value):
    value = tf.nest.flatten(distribution.experimental_local_results(value))
    if len(value) != 1:
      return tf.concat(value, 0)
    return value[0]

  ready_op = distribution.extended.call_for_each_replica(
      lambda scaffold: scaffold.ready_op, args=(grouped_scaffold,))
  if ready_op is not None:
    ready_op = _unwrap_and_concat(ready_op)

  ready_for_local_init_op = distribution.extended.call_for_each_replica(
      create_per_replica_ready_for_local_init_op, args=(grouped_scaffold,))
  if ready_for_local_init_op is not None:
    ready_for_local_init_op = _unwrap_and_concat(ready_for_local_init_op)
  else:
    ready_for_local_init_op = None

  local_init_op = [
      s.local_init_op for s in scaffold_list if s.local_init_op is not None
  ]
  if local_init_op:
    local_init_op = distribution.group(local_init_op)
  else:
    local_init_op = None

  summary_op = [s.summary_op for s in scaffold_list if s.summary_op is not None]
  if summary_op:
    summary_op = distribution.group(summary_op)
  else:
    summary_op = None

  savers = [s.saver for s in scaffold_list if s.saver is not None]
  if savers:
    saver = savers[0]
  else:
    saver = None

  scaffold = tf.compat.v1.train.Scaffold(
      init_op=init_op,
      ready_op=ready_op,
      ready_for_local_init_op=ready_for_local_init_op,
      local_init_op=local_init_op,
      summary_op=summary_op,
      saver=saver,
      init_feed_dict=init_feed_dict,
      init_fn=init_fn)
  return scaffold


def _check_checkpoint_available(model_dir):
  latest_path = tf.train.latest_checkpoint(model_dir)
  if not latest_path:
    raise ValueError(
        'Could not find trained model in model_dir: {}.'.format(model_dir))


def _check_hooks_type(hooks):
  """Returns hooks if all are `SessionRunHook`, raises TypeError otherwise."""
  hooks = list(hooks or [])
  for h in hooks:
    if not isinstance(h, tf.compat.v1.train.SessionRunHook):
      raise TypeError('Hooks must be a SessionRunHook, given: {}'.format(h))
  return hooks


def _check_listeners_type(saving_listeners):
  """Check listeners type."""
  listeners = list(saving_listeners or [])
  for l in listeners:
    if not isinstance(l, tf.compat.v1.train.CheckpointSaverListener):
      raise TypeError(
          'saving_listeners must be a list of CheckpointSaverListener, '
          'given: {}'.format(l))
  return listeners


def _get_replica_device_setter(config):
  """Creates a replica device setter if required as a default `device_fn`.

  `Estimator` uses `tf.train.ReplicaDeviceSetter` as a default device placer. It
  sets the
  distributed related arguments such as number of `ps_replicas` based on given
  `config`.

  Args:
    config: A `tf.estimator.RunConfig` instance.

  Returns:
    A replica device setter, or `None`.
  """
  if config.task_type:
    worker_device = '/job:%s/task:%d' % (config.task_type, config.task_id)
  else:
    worker_device = '/job:worker'

  if config.num_ps_replicas > 0:
    return tf.compat.v1.train.replica_device_setter(
        ps_tasks=config.num_ps_replicas,
        worker_device=worker_device,
        merge_devices=True,
        ps_ops=list(device_setter.STANDARD_PS_OPS),
        cluster=config.cluster_spec)
  else:
    return None


def _verify_model_fn_args(model_fn, params):
  """Verifies `model_fn` arguments."""
  args = set(function_utils.fn_args(model_fn))
  if 'features' not in args:
    raise ValueError('model_fn (%s) must include features argument.' % model_fn)
  if params is not None and 'params' not in args:
    raise ValueError('model_fn (%s) does not include params argument, '
                     'but params (%s) is passed to Estimator.' %
                     (model_fn, params))
  if params is None and 'params' in args:
    tf.compat.v1.logging.warn(
        'Estimator\'s model_fn (%s) includes params '
        'argument, but params are not passed to Estimator.', model_fn)
  non_valid_args = list(args - _VALID_MODEL_FN_ARGS)
  if non_valid_args:
    raise ValueError('model_fn (%s) has following not expected args: %s' %
                     (model_fn, non_valid_args))


def _load_global_step_from_checkpoint_dir(checkpoint_dir):
  try:
    checkpoint_reader = tf.compat.v1.train.NewCheckpointReader(
        tf.train.latest_checkpoint(checkpoint_dir))
    return checkpoint_reader.get_tensor(tf.compat.v1.GraphKeys.GLOBAL_STEP)
  except:  # pylint: disable=bare-except
    return 0


def _extract_metric_update_ops(eval_dict, distribution=None):
  """Separate update operations from metric value operations."""
  update_ops = []
  value_ops = {}
  # Sort metrics lexicographically so graph is identical every time.
  for name, value in sorted(six.iteritems(eval_dict)):
    value_ops[name] = value[0]
    update_ops.append(
        distribution.group(value[1]) if distribution else value[1])

  update_op = tf.group(*update_ops) if update_ops else None
  return update_op, value_ops


def _dict_to_str(dictionary):
  """Get a `str` representation of a `dict`.

  Args:
    dictionary: The `dict` to be represented as `str`.

  Returns:
    A `str` representing the `dictionary`.
  """
  return ', '.join('%s = %s' % (k, v)
                   for k, v in sorted(six.iteritems(dictionary))
                   if not isinstance(v, six.binary_type))


def _write_dict_to_summary(output_dir, dictionary, current_global_step):
  """Writes a `dict` into summary file in given output directory.

  Args:
    output_dir: `str`, directory to write the summary file in.
    dictionary: the `dict` to be written to summary file.
    current_global_step: `int`, the current global step.
  """
  tf.compat.v1.logging.info('Saving dict for global step %d: %s',
                            current_global_step, _dict_to_str(dictionary))
  summary_writer = tf.compat.v1.summary.FileWriterCache.get(output_dir)
  summary_proto = summary_pb2.Summary()
  for key in dictionary:
    if dictionary[key] is None:
      continue
    if key == 'global_step':
      continue
    if (isinstance(dictionary[key], np.float32) or
        isinstance(dictionary[key], float)):
      summary_proto.value.add(tag=key, simple_value=float(dictionary[key]))
    elif (isinstance(dictionary[key], np.int64) or
          isinstance(dictionary[key], np.int32) or
          isinstance(dictionary[key], int)):
      summary_proto.value.add(tag=key, simple_value=int(dictionary[key]))
    elif isinstance(dictionary[key], six.binary_type):
      try:
        summ = summary_pb2.Summary.FromString(dictionary[key])
        for i, _ in enumerate(summ.value):
          summ.value[i].tag = '%s/%d' % (key, i)
        summary_proto.value.extend(summ.value)
      except message.DecodeError:
        tf.compat.v1.logging.warn(
            'Skipping summary for %s, cannot parse string to Summary.', key)
        continue
    elif isinstance(dictionary[key], np.ndarray):
      value = summary_proto.value.add()
      value.tag = key
      value.node_name = key
      tensor_proto = tf.make_tensor_proto(dictionary[key])
      value.tensor.CopyFrom(tensor_proto)
      # pylint: disable=line-too-long
      tf.compat.v1.logging.info(
          'Summary for np.ndarray is not visible in Tensorboard by default. '
          'Consider using a Tensorboard plugin for visualization (see '
          'https://github.com/tensorflow/tensorboard-plugin-example/blob/master/README.md'
          ' for more information).')
      # pylint: enable=line-too-long
    else:
      tf.compat.v1.logging.warn(
          'Skipping summary for %s, must be a float, np.float32, np.int64, '
          'np.int32 or int or np.ndarray or a serialized string of Summary.',
          key)
  summary_writer.add_summary(summary_proto, current_global_step)
  summary_writer.flush()


def _write_checkpoint_path_to_summary(output_dir, checkpoint_path,
                                      current_global_step):
  """Writes `checkpoint_path` into summary file in the given output directory.

  Args:
    output_dir: `str`, directory to write the summary file in.
    checkpoint_path: `str`, checkpoint file path to be written to summary file.
    current_global_step: `int`, the current global step.
  """

  checkpoint_path_tag = 'checkpoint_path'

  tf.compat.v1.logging.info('Saving \'%s\' summary for global step %d: %s',
                            checkpoint_path_tag, current_global_step,
                            checkpoint_path)
  summary_proto = summary_pb2.Summary()
  summary_proto.value.add(
      tag=checkpoint_path_tag,
      tensor=tf.make_tensor_proto(checkpoint_path, dtype=tf.dtypes.string))
  summary_writer = tf.compat.v1.summary.FileWriterCache.get(output_dir)
  summary_writer.add_summary(summary_proto, current_global_step)
  summary_writer.flush()


def _has_dataset_or_queue_runner(maybe_tensor):
  """Returns `True` if `Dataset` or `QueueRunner` has been used."""
  # Check TF dataset first. Here, we use a simple algorithm to check the top
  # level Tensors only, which should be sufficient for most users.
  tensors = [
      x for x in tf.nest.flatten(maybe_tensor) if isinstance(x, tf.Tensor)
  ]
  if any([t.op.type == 'IteratorGetNext' for t in tensors]):
    return True

  # Now, check queue.
  return tf.compat.v1.get_default_graph().get_collection(
      tf.compat.v1.GraphKeys.QUEUE_RUNNERS)


VocabInfo = tf.compat.v1.train.VocabInfo  # pylint: disable=invalid-name
estimator_export('estimator.VocabInfo')(VocabInfo)


@estimator_export('estimator.WarmStartSettings')
class WarmStartSettings(
    collections.namedtuple('WarmStartSettings', [
        'ckpt_to_initialize_from',
        'vars_to_warm_start',
        'var_name_to_vocab_info',
        'var_name_to_prev_var_name',
    ])):
  """Settings for warm-starting in `tf.estimator.Estimators`.

  Example Use with canned `tf.estimator.DNNEstimator`:

  ```
  emb_vocab_file = tf.feature_column.embedding_column(
      tf.feature_column.categorical_column_with_vocabulary_file(
          "sc_vocab_file", "new_vocab.txt", vocab_size=100),
      dimension=8)
  emb_vocab_list = tf.feature_column.embedding_column(
      tf.feature_column.categorical_column_with_vocabulary_list(
          "sc_vocab_list", vocabulary_list=["a", "b"]),
      dimension=8)
  estimator = tf.estimator.DNNClassifier(
    hidden_units=[128, 64], feature_columns=[emb_vocab_file, emb_vocab_list],
    warm_start_from=ws)
  ```

  where `ws` could be defined as:

  Warm-start all weights in the model (input layer and hidden weights).
  Either the directory or a specific checkpoint can be provided (in the case
  of the former, the latest checkpoint will be used):

  ```
  ws = WarmStartSettings(ckpt_to_initialize_from="/tmp")
  ws = WarmStartSettings(ckpt_to_initialize_from="/tmp/model-1000")
  ```

  Warm-start only the embeddings (input layer):

  ```
  ws = WarmStartSettings(ckpt_to_initialize_from="/tmp",
                         vars_to_warm_start=".*input_layer.*")
  ```

  Warm-start all weights but the embedding parameters corresponding to
  `sc_vocab_file` have a different vocab from the one used in the current
  model:

  ```
  vocab_info = tf.estimator.VocabInfo(
      new_vocab=sc_vocab_file.vocabulary_file,
      new_vocab_size=sc_vocab_file.vocabulary_size,
      num_oov_buckets=sc_vocab_file.num_oov_buckets,
      old_vocab="old_vocab.txt"
  )
  ws = WarmStartSettings(
      ckpt_to_initialize_from="/tmp",
      var_name_to_vocab_info={
          "input_layer/sc_vocab_file_embedding/embedding_weights": vocab_info
      })
  ```

  Warm-start only `sc_vocab_file` embeddings (and no other variables), which
  have a different vocab from the one used in the current model:

  ```
  vocab_info = tf.estimator.VocabInfo(
      new_vocab=sc_vocab_file.vocabulary_file,
      new_vocab_size=sc_vocab_file.vocabulary_size,
      num_oov_buckets=sc_vocab_file.num_oov_buckets,
      old_vocab="old_vocab.txt"
  )
  ws = WarmStartSettings(
      ckpt_to_initialize_from="/tmp",
      vars_to_warm_start=None,
      var_name_to_vocab_info={
          "input_layer/sc_vocab_file_embedding/embedding_weights": vocab_info
      })
  ```

  Warm-start all weights but the parameters corresponding to `sc_vocab_file`
  have a different vocab from the one used in current checkpoint, and only
  100 of those entries were used:

  ```
  vocab_info = tf.estimator.VocabInfo(
      new_vocab=sc_vocab_file.vocabulary_file,
      new_vocab_size=sc_vocab_file.vocabulary_size,
      num_oov_buckets=sc_vocab_file.num_oov_buckets,
      old_vocab="old_vocab.txt",
      old_vocab_size=100
  )
  ws = WarmStartSettings(
      ckpt_to_initialize_from="/tmp",
      var_name_to_vocab_info={
          "input_layer/sc_vocab_file_embedding/embedding_weights": vocab_info
      })
  ```

  Warm-start all weights but the parameters corresponding to `sc_vocab_file`
  have a different vocab from the one used in current checkpoint and the
  parameters corresponding to `sc_vocab_list` have a different name from the
  current checkpoint:

  ```
  vocab_info = tf.estimator.VocabInfo(
      new_vocab=sc_vocab_file.vocabulary_file,
      new_vocab_size=sc_vocab_file.vocabulary_size,
      num_oov_buckets=sc_vocab_file.num_oov_buckets,
      old_vocab="old_vocab.txt",
      old_vocab_size=100
  )
  ws = WarmStartSettings(
      ckpt_to_initialize_from="/tmp",
      var_name_to_vocab_info={
          "input_layer/sc_vocab_file_embedding/embedding_weights": vocab_info
      },
      var_name_to_prev_var_name={
          "input_layer/sc_vocab_list_embedding/embedding_weights":
              "old_tensor_name"
      })
  ```

  Warm-start all TRAINABLE variables:

  ```
  ws = WarmStartSettings(ckpt_to_initialize_from="/tmp",
                         vars_to_warm_start=".*")
  ```

  Warm-start all variables (including non-TRAINABLE):

  ```
  ws = WarmStartSettings(ckpt_to_initialize_from="/tmp",
                         vars_to_warm_start=[".*"])
  ```

  Warm-start non-TRAINABLE variables "v1", "v1/Momentum", and "v2" but not
  "v2/momentum":

  ```
  ws = WarmStartSettings(ckpt_to_initialize_from="/tmp",
                         vars_to_warm_start=["v1", "v2[^/]"])
  ```

  Attributes:
    ckpt_to_initialize_from: [Required] A string specifying the directory with
      checkpoint file(s) or path to checkpoint from which to warm-start the
      model parameters.
    vars_to_warm_start: [Optional] One of the following:  - A regular expression
      (string) that captures which variables to warm-start (see
      tf.compat.v1.get_collection).  This expression will only consider
      variables in the TRAINABLE_VARIABLES collection -- if you need to
      warm-start non_TRAINABLE vars (such as optimizer accumulators or batch
      norm statistics), please use the below option. - A list of strings, each a
      regex scope provided to tf.compat.v1.get_collection with GLOBAL_VARIABLES
      (please see tf.compat.v1.get_collection).  For backwards compatibility
      reasons, this is separate from the single-string argument type. - A list
      of Variables to warm-start.  If you do not have access to the `Variable`
      objects at the call site, please use the above option. - `None`, in which
      case only TRAINABLE variables specified in `var_name_to_vocab_info` will
      be warm-started.  Defaults to `'.*'`, which warm-starts all variables in
      the TRAINABLE_VARIABLES collection.  Note that this excludes variables
      such as accumulators and moving statistics from batch norm.
    var_name_to_vocab_info: [Optional] Dict of variable names (strings) to
      `tf.estimator.VocabInfo`. The variable names should be "full" variables,
      not the names of the partitions.  If not explicitly provided, the variable
      is assumed to have no (changes to) vocabulary.
    var_name_to_prev_var_name: [Optional] Dict of variable names (strings) to
      name of the previously-trained variable in `ckpt_to_initialize_from`. If
      not explicitly provided, the name of the variable is assumed to be same
      between previous checkpoint and current model.  Note that this has no
      effect on the set of variables that is warm-started, and only controls
      name mapping (use `vars_to_warm_start` for controlling what variables to
      warm-start).
  """

  def __new__(cls,
              ckpt_to_initialize_from,
              vars_to_warm_start='.*',
              var_name_to_vocab_info=None,
              var_name_to_prev_var_name=None):
    if not ckpt_to_initialize_from:
      raise ValueError(
          '`ckpt_to_initialize_from` MUST be set in WarmStartSettings')
    return super(WarmStartSettings, cls).__new__(
        cls,
        ckpt_to_initialize_from,
        vars_to_warm_start,
        var_name_to_vocab_info or {},
        var_name_to_prev_var_name or {},
    )


def _get_default_warm_start_settings(warm_start_from):
  """Returns default `tf.estimator.WarmStartSettings`.

  Args:
    warm_start_from: Either a string representing the filepath of a checkpoint
      or `SavedModel` to initialize from, or an instance of
      `tf.estimator.WarmStartSettings`.

  Returns:
    Either None or an instance of `WarmStartSettings`.

  Raises:
    ValueError: If `warm_start_from` is not `None` but is neither a string nor
    an
      instance of `WarmStartSettings`.
  """
  if warm_start_from is None:
    return None
  if isinstance(warm_start_from, (six.string_types, six.binary_type)):
    # Infer that this is a SavedModel if export_path +
    # 'variables/variables.index' exists, and if so, construct the
    # WarmStartSettings pointing to the variables path
    # (export_path + 'variables/variables').
    if tf.compat.v1.gfile.Exists(
        os.path.join(
            saved_model_utils.get_variables_dir(warm_start_from),
            tf.compat.as_text('variables.index'))):
      tf.compat.v1.logging.info('Warm-starting from a SavedModel')
      return WarmStartSettings(
          ckpt_to_initialize_from=saved_model_utils.get_variables_path(
              warm_start_from))
    return WarmStartSettings(ckpt_to_initialize_from=warm_start_from)
  elif isinstance(warm_start_from, WarmStartSettings):
    return warm_start_from
  else:
    raise ValueError('warm_start_from must be a string or a WarmStartSettings, '
                     'instead got {}'.format(type(warm_start_from)))<|MERGE_RESOLUTION|>--- conflicted
+++ resolved
@@ -32,6 +32,7 @@
 from tensorflow.python.eager import context
 from tensorflow.python.eager import monitoring
 from tensorflow.python.framework import ops
+from tensorflow.python.lib.io import file_io
 from tensorflow.python.platform import tf_logging as logging
 from tensorflow.python.saved_model import utils_impl as saved_model_utils
 from tensorflow.python.summary import summary
@@ -825,19 +826,12 @@
           raise ValueError("Couldn't find trained model at {}.".format(
               self._model_dir))
 
-<<<<<<< HEAD
       final_export_dir = export_lib.get_timestamped_export_dir(export_dir_base)
-      if gfile.NeedsTempLocation(final_export_dir):
+      if file_io.has_atomic_move(final_export_dir):
         current_export_dir = export_lib.get_temp_export_dir(final_export_dir)
       else:
         current_export_dir = final_export_dir
-      builder = saved_model_builder.SavedModelBuilder(current_export_dir)
-=======
-      export_dir = export_lib.get_timestamped_export_dir(export_dir_base)
-      temp_export_dir = export_lib.get_temp_export_dir(export_dir)
-
-      builder = tf.compat.v1.saved_model.Builder(temp_export_dir)
->>>>>>> 147cbf4f
+      builder = tf.compat.v1.saved_model.Builder(current_export_dir)
 
       save_variables = True
       # Note that the order in which we run here matters, as the first
@@ -881,14 +875,9 @@
 
       # Add the extra assets
       if assets_extra:
-<<<<<<< HEAD
-        assets_extra_path = os.path.join(compat.as_bytes(current_export_dir),
-                                         compat.as_bytes('assets.extra'))
-=======
         assets_extra_path = os.path.join(
-            tf.compat.as_bytes(temp_export_dir),
+            tf.compat.as_bytes(current_export_dir),
             tf.compat.as_bytes('assets.extra'))
->>>>>>> 147cbf4f
         for dest_relative, source in assets_extra.items():
           dest_absolute = os.path.join(
               tf.compat.as_bytes(assets_extra_path),
@@ -897,14 +886,9 @@
           tf.compat.v1.gfile.MakeDirs(dest_path)
           tf.compat.v1.gfile.Copy(source, dest_absolute)
 
-<<<<<<< HEAD
-      if gfile.NeedsTempLocation(final_export_dir):
-        gfile.Rename(current_export_dir, final_export_dir)
+      if file_io.has_atomic_move(final_export_dir):
+        tf.compat.v1.gfile.Rename(current_export_dir, final_export_dir)
       return final_export_dir
-=======
-      tf.compat.v1.gfile.Rename(temp_export_dir, export_dir)
-      return export_dir
->>>>>>> 147cbf4f
 
   def _add_meta_graph_for_mode(self,
                                builder,
